--- conflicted
+++ resolved
@@ -19,13 +19,8 @@
 2. `<output-prefix>.bam`: a SAM/BAM file containing reads that contain SV breakpoint evidence annotated with SAM
   tag.
 
-<<<<<<< HEAD
-The `be` SAM tag contains a comma-delimited list of breakpoints to which a given read belongs.  Each element is
+The `be` SAM tag contains a comma-delimited list of breakpoints to which a given alignment belongs.  Each element is
 semi-colon delimited, with four fields:
-=======
-The `be` SAM tag contains a comma-delimited list of breakpoints to which a given alignment belongs.  Each element is
-a semi-colon delimited, with four fields:
->>>>>>> 6587c135
 
 1. The unique breakpoint identifier (same identifier found in the tab-delimited output).
 2. Either "left" or "right, corresponding to whether the read shows evidence of the genomic left or right side of 
