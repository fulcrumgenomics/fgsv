--- conflicted
+++ resolved
@@ -4,11 +4,8 @@
 
 # fgsv tools
 
-<<<<<<< HEAD
 The following tools are available in fgsv version 0.0.2-158ed50.
-=======
-The following tools are available in fgsv version 0.0.2-07c651c.
->>>>>>> 6582551d
+
 ## All tools
 
 All tools.
