package com.fulcrumgenomics.sv.tools

import com.fulcrumgenomics.FgBioDef.{FgBioEnum, FilePath, PathPrefix, PathToBam, SafelyClosable, yieldAndThen, _}
import com.fulcrumgenomics.bam.api.{SamSource, SamWriter}
import com.fulcrumgenomics.bam.{Bams, Template}
import com.fulcrumgenomics.commons.io.PathUtil
import com.fulcrumgenomics.commons.util.LazyLogging
import com.fulcrumgenomics.fasta.{SequenceDictionary, Topology}
import com.fulcrumgenomics.sopt.{arg, clp}
import com.fulcrumgenomics.sv.EvidenceType._
import com.fulcrumgenomics.sv._
import com.fulcrumgenomics.sv.cmdline.{ClpGroups, SvTool}
import com.fulcrumgenomics.util.{Io, Metric, ProgressLogger}
import enumeratum.EnumEntry
import htsjdk.samtools.SAMFileHeader.{GroupOrder, SortOrder}
import htsjdk.samtools.util.OverlapDetector
import htsjdk.tribble.bed.BEDFeature

import scala.collection.immutable.IndexedSeq
import scala.collection.{immutable, mutable}

/** An enumeration over how to utilize the input target BED file if given. */
sealed trait TargetBedRequirement extends EnumEntry

/** An enumeration over how to utilize the input target BED file if given. */
object TargetBedRequirement extends FgBioEnum[TargetBedRequirement] {
  /** Annotate the breakpoints only. */
  case object AnnotateOnly extends TargetBedRequirement
  /** Keep only breakpoints where at least one side overlaps at least one the targets. */
  case object OverlapAny extends TargetBedRequirement
  /** Keep only breakpoints where both sides overlap at least one of the targets. */
  case object OverlapBoth extends TargetBedRequirement

  override val values: immutable.IndexedSeq[TargetBedRequirement] = findValues

  type Requirement = TargetBedRequirement
}


@clp(group=ClpGroups.All, description=
  """
    |Collates a pileup of putative structural variant supporting reads.
    |
    |## Outputs
    |
    |Two output files will be created:
    |
    |1. `<output-prefix>.txt`: a tab-delimited file describing SV pileups, one line per breakpoint event.  The returned
    |   breakpoint will be canonicalized such that the "left" side of the breakpoint will have the lower (or equal to)
    |   position on the genome vs. the "right"s side.
    |2. `<output-prefix>.bam`: a SAM/BAM file containing reads that contain SV breakpoint evidence annotated with SAM
    |  tag.
    |
<<<<<<< HEAD
    |The `be` SAM tag contains a comma-delimited list of breakpoints to which a given read belongs.  Each element is
    |semi-colon delimited, with four fields:
=======
    |The `be` SAM tag contains a comma-delimited list of breakpoints to which a given alignment belongs.  Each element is
    |a semi-colon delimited, with four fields:
>>>>>>> 6587c135
    |
    |1. The unique breakpoint identifier (same identifier found in the tab-delimited output).
    |2. Either "left" or "right, corresponding to whether the read shows evidence of the genomic left or right side of 
    |   the breakpoint as found in the breakpoint file (i.e. `left_pos` or `right_pos`).
    |3. Either "from" or "into", such that when traversing the breakpoint would read through "from" and then into
    |   "into" in the sequencing order of the read pair.  For a split-read alignment, the "from" contains the aligned
    |   portion of the read that comes from earlier in the read in sequencing order.  For an alignment of a read-pair
    |   spanning the breakpoint, then "from" should be read-one of the pair and "into" should be read-two of the pair.
    |4. The type of breakpoint evidence: either "split_read" for observations of an aligned segment of a single read
    |   with split alignments, or "read_pair" for observations _between_ reads in a read pair.
    |
    |As described in the Algorithm Overview below, split-read evidence is favored over across-read-pair evidence.
    |Therefore, if the template (alignments for a read pair) contain both types of evidence, then the `be` tag
    |will only be added to the split-read alignments (i.e. the primary and supplementary alignments of the read
    |in the pair that has split-read evidence), and will not be found in the mate's alignment.
    | 
    |## Example output
    |
    |The following shows two breakpoints:
    |
    |```
    |id left_contig left_pos left_strand right_contig right_pos right_strand split_reads read_pairs total
    | 1        chr1      100           +         chr2       200            -           1          0     1
    | 2        chr2      150           -         chr3       500            +           1          0     1
    |```
    |
    |Consider a single fragment read that maps across both the above two breakpoints, so has three split-read
    |alignments.  The first alignment maps on the left side of breakpoint #1, the second alignment maps to both the
    |right side of breakpoint #1 and the left-side of breakpoint #2, and the third alignment maps to the right side of
    |breakpoint #2. The SAM records would be as follows:
    |
    |```
    |r1    0 chr1  50 60   50M100S ... be:Z:1;left;from;split_read
    |r1 2064 chr2 150 60 50S50M50S ... be:Z:1;right;into;split_read,2;left;from;split_read
    |r1 2048 chr3 500 60   100S50M ... be:Z:2;right;into;split_read
    |```
    |
    |## Algorithm Overview
    |
    |Putative breakpoints are identified by examining the alignments for each template. The alignments are transformed
    |into aligned segments in the order they were sequenced.  Each aligned segment represents the full genomic span of
    |the mapped bases.  This is performed first for the primary alignments.  Next, supplementary alignments are added
    |only if they map read bases that have not been previously covered by other alignments (see
    |`--min-unique-bases-to-add`).  This is iteratively performed until supplementary alignments have been exhausted.
    |
    |Next, aligned segments that have overlapping genomic mapped bases are merged into a single aligned
    |segment.  In this case, the two or more read mappings merged are associated with either the left side or right
    |side of that aligned segment, controlled by examining how close to the end of the new aligned segment the given
    |read mapping occurs (see `--slop` option).  This used to identify which reads traverse "from" and "into" the
    |breakpoint as described above.
    |
    |Finally, pairs of adjacent aligned segments are examined for evidence of a breakpoint, such that genomic distance
    |between them beyond either `--max-read-pair-inner-distance` for aligned segments from different read pairs, or
    |`--max-aligned-segment-inner-distance` for aligned segments from the same read in a pair (i.e. split-read mapping).
    |Split read evidence will be returned in favor of across-read-pair evidence when both are present.
  """)
class SvPileup
(@arg(flag='i', doc="The input query sorted or grouped BAM") input: PathToBam,
 @arg(flag='o', doc="The output path prefix") output: PathPrefix,
 @arg(flag='d', doc="The maximum _inner_ distance for normal read pair") maxReadPairInnerDistance: Int = 1000,
 @arg(flag='D', doc="The maximum _inner_ distance between two segments of a split read mapping") maxAlignedSegmentInnerDistance: Int = 100,
 @arg(flag='q', doc="The minimum mapping quality for primary alignments") minPrimaryMappingQuality: Int = 30,
 @arg(flag='Q', doc="The minimum mapping quality for supplementary alignments") minSupplementaryMappingQuality: Int = 18,
 @arg(flag='b', doc="The minimum # of uncovered query bases needed to add a supplemental alignment") minUniqueBasesToAdd: Int = 20,
 @arg(flag='s', doc="""
   |The number of bases of slop to allow when determining which records to track for the left or right
   |side of an aligned segment when merging segments.""") slop: Int = 5,
 @arg(flag='t', doc="Optional bed file of target regions") targetsBed: Option[FilePath] = None,
 @arg(flag='T', doc="Requirement on if each side of the breakpoint must overlap a target.  Will always annotate each side of the breakpoint.")
 targetsBedRequirement: TargetBedRequirement.Requirement = TargetBedRequirement.AnnotateOnly
) extends SvTool {

  import SvPileup._

  Io.assertReadable(input)
  Io.assertCanWriteFile(output)

  override def execute(): Unit = {
    val source    = SamSource(input)
    val outHeader = {
      val h = source.header.clone()
      h.setSortOrder(SortOrder.unsorted)
      h.setGroupOrder(GroupOrder.query)
      h
    }
    val bamOut    = SamWriter(PathUtil.pathTo(s"$output.bam"), header=outHeader)
    val progress  = new ProgressLogger(logger, noun="templates")
    val tracker   = new BreakpointTracker()
    val targets   = targetsBed.map(Intervals.overlapDetectorFrom)

    Bams.templateIterator(source)
      .tapEach(t => progress.record(t.allReads.next()))
      .flatMap(template => filterTemplate(template, minPrimaryMapq=minPrimaryMappingQuality, minSupplementaryMapq=minSupplementaryMappingQuality))
      .foreach { template =>
        // Find the breakpoints
        val evidences = findBreakpoints(
          template                 = template,
          maxWithinReadDistance    = maxAlignedSegmentInnerDistance,
          maxReadPairInnerDistance = maxReadPairInnerDistance,
          minUniqueBasesToAdd      = minUniqueBasesToAdd,
          slop                     = slop,
          dict                     = source.dict, 
        )

        val filteredEvidences = targets match {
          case None           => evidences
          case Some(detector) =>
            evidences.filter { ev =>
              val leftBreakpoint = ev.breakpoint.leftInterval(source.dict)
              val rightBreakpoint = ev.breakpoint.rightInterval(source.dict)
              targetsBedRequirement match {
                case TargetBedRequirement.AnnotateOnly => true
                case TargetBedRequirement.OverlapAny   => detector.overlapsAny(leftBreakpoint) || detector.overlapsAny(rightBreakpoint)
                case TargetBedRequirement.OverlapBoth  => detector.overlapsAny(leftBreakpoint) && detector.overlapsAny(rightBreakpoint)
              }
            }
        }

        // Update the tracker
        filteredEvidences.foreach { ev => tracker.count(ev.breakpoint, ev.evidence) }

        // Optionally write the reads to a BAM
        maybeWriteTemplate(template, filteredEvidences, tracker, bamOut)
      }

    progress.logLast()
    source.safelyClose()
    bamOut.close()

    // Write the results
    writeBreakpoints(path=PathUtil.pathTo(s"$output.txt"), tracker=tracker, dict=source.dict, targets=targets)
  }

  /** Annotates the reads for the given template and writes them to the writer if provided.
   * */
  private def maybeWriteTemplate(template: Template,
                                 evidences: IndexedSeq[BreakpointEvidence],
                                 tracker: BreakpointTracker,
                                 writer: SamWriter): Unit = {
    if (evidences.nonEmpty) {
      template.allReads.foreach { rec =>
        val builder = IndexedSeq.newBuilder[String]
        evidences.foreach { ev =>
          val id = tracker(ev.breakpoint).id
          if (ev.from.contains(rec)) {
            val leftOrRight = if (ev.fromIsLeft) "left" else "right"
            builder.addOne(f"$id;$leftOrRight;from;${ev.evidence.snakeName}")
          }
          if (ev.into.contains(rec)) {
            val leftOrRight = if (ev.fromIsLeft) "right" else "left"
            builder.addOne(f"$id;$leftOrRight;into;${ev.evidence.snakeName}")
          }
        }
        val values = builder.result()
        if (values.nonEmpty) rec(SamBreakpointTag) = values.mkString(",")
        writer += rec
      }
    }
  }

  /** Write the breakpoints to a file. */
  private def writeBreakpoints(path: FilePath,
                               tracker: BreakpointTracker,
                               dict: SequenceDictionary,
                               targets: Option[OverlapDetector[BEDFeature]]): Unit = {
    val writer      = Metric.writer[BreakpointPileup](path)
    val breakpoints = tracker.breakpoints.toIndexedSeq.sortWith(Breakpoint.PairedOrdering.lt)

    breakpoints.foreach { bp =>
      val leftTargets  = targets.map(_.getOverlaps(bp.leftInterval(dict)).map(_.getName).toSeq.sorted.distinct.mkString(",")).flatMap(s => if (s.isEmpty) None else Some(s))
      val rightTargets = targets.map(_.getOverlaps(bp.rightInterval(dict)).map(_.getName).toSeq.sorted.distinct.mkString(",")).flatMap(s => if (s.isEmpty) None else Some(s))
      val info         = tracker(bp)
      val metric       = BreakpointPileup(
        id            = info.id.toString,
        left_contig   = dict(bp.leftRefIndex).name,
        left_pos      = bp.leftPos,
        left_strand   = if (bp.leftPositive) '+' else '-',
        right_contig  = dict(bp.rightRefIndex).name,
        right_pos     = bp.rightPos,
        right_strand  = if (bp.rightPositive) '+' else '-',
        split_reads   = info.splitRead,
        read_pairs    = info.readPair,
        total         = info.total,
        left_targets  = leftTargets,
        right_targets = rightTargets
      )

      writer.write(metric)
    }

    writer.close()
  }
}

object SvPileup extends LazyLogging {
  val SamBreakpointTag: String = "be"

  type BreakpointId = Long

  /** Value used when no breakpoints are detected. */
  private val NoBreakpoints: IndexedSeq[BreakpointEvidence] = IndexedSeq.empty

  /** Tracks counts of split reads vs. read pairs supporting a Breakpoint. */
  private case class BreakpointInfo(id: BreakpointId, var splitRead: Int = 0 , var readPair: Int = 0) {
    def total: Int = splitRead + readPair
  }

  /** Class that tracks IDs and counts for Breakpoints during discovery. */
  private class BreakpointTracker extends Iterable[(Breakpoint, BreakpointInfo)] {
    private var _nextId: Long = 0L
    private val bpToInfo      = mutable.HashMap[Breakpoint, BreakpointInfo]()

    private def nextId: BreakpointId = yieldAndThen(this._nextId) { this._nextId += 1 }

    /** Adds a count of one to the evidence for the given breakpoint under the evidence type given.
     * Returns the numerical ID of the breakpoint.
     */
    def count(bp: Breakpoint, ev: EvidenceType): BreakpointId = {
      val info = this.bpToInfo.getOrElseUpdate(bp, BreakpointInfo(nextId))

      ev match {
        case SplitRead => info.splitRead += 1
        case ReadPair  => info.readPair  += 1
      }

      info.id
    }

    override def iterator: Iterator[(Breakpoint, BreakpointInfo)] = this.bpToInfo.iterator

    /** Returns an iterator over the set of observed breakpoints, ordering is not predictable. */
    def breakpoints: Iterator[Breakpoint] = bpToInfo.keysIterator

    /** Gets the evidence counts for a given breakpoint in the same order as EvidenceType.values. */
    def apply(bp: Breakpoint): BreakpointInfo = this.bpToInfo(bp)
  }

  /**
   * Performs filtering on a [[Template]] to remove primary records that are unmapped and then remove
   * supplementary records if there is no matching primary record retained.  If neither primary
   * record is retained, returns None, else returns Some(Template).
   */
  def filterTemplate(t: Template,
                     minPrimaryMapq: Int,
                     minSupplementaryMapq: Int): Option[Template] = {
    val r1PrimaryOk = t.r1.exists(r => r.mapped && r.mapq >= minPrimaryMapq)
    val r2PrimaryOk = t.r2.exists(r => r.mapped && r.mapq >= minPrimaryMapq)

    if (!r1PrimaryOk && !r2PrimaryOk) None else Some(
      Template(
        r1              = if (r1PrimaryOk) t.r1 else None,
        r2              = if (r2PrimaryOk) t.r2 else None,
        r1Supplementals = if (r1PrimaryOk) t.r1Supplementals.filter(_.mapq >= minSupplementaryMapq) else Nil,
        r2Supplementals = if (r2PrimaryOk) t.r2Supplementals.filter(_.mapq >= minSupplementaryMapq) else Nil,
      )
    )
  }


  /** Finds the breakpoints for the given template.
   *
   * @param template the template to examine
   * @param maxWithinReadDistance the maximum distance between two adjacent split read mappings before calling a breakpoint
   * @param maxReadPairInnerDistance the maximum inner distance between R1 and R2 before calling a breakpoint
   * @param minUniqueBasesToAdd the minimum newly covered bases to keep a supplementary alignment when iteratively
   *                            adding them.
   * @param slop                the number of bases of slop to allow when determining which records to track for the
   *                            left or right side of an aligned segment when merging segments
   * @param dict                the sequence dictionary to use for determining if a contig is circular
   */
  def findBreakpoints(template: Template,
                      maxWithinReadDistance: Int,
                      maxReadPairInnerDistance: Int,
                      minUniqueBasesToAdd: Int,
                      slop: Int = 0,
                      dict: SequenceDictionary
                     ): IndexedSeq[BreakpointEvidence] = {
    val segments = AlignedSegment.segmentsFrom(template, minUniqueBasesToAdd=minUniqueBasesToAdd, slop=slop)

    segments.length match {
      case 0 | 1 =>
        NoBreakpoints
      case 2     =>
        // Special case for 2 since most templates will generate two segments and we'd like it to be efficient
        val bp = findBreakpoint(segments.head, segments.last, maxWithinReadDistance, maxReadPairInnerDistance, dict)
        if (bp.isEmpty) NoBreakpoints else bp.toIndexedSeq
      case _     =>
        segments.iterator.sliding(2).flatMap { case Seq(seg1, seg2) =>
          findBreakpoint(seg1, seg2, maxWithinReadDistance, maxReadPairInnerDistance, dict)
        }.toIndexedSeq
    }
  }

  /** Checks to see if there is a breakpoint between two segments and returns it, or None. */
  private def findBreakpoint(seg1: AlignedSegment,
                             seg2: AlignedSegment,
                             maxWithinReadDistance: Int,
                             maxReadPairInnerDistance: Int,
                             dict: SequenceDictionary): Option[BreakpointEvidence] = {
    if (isInterContigBreakpoint(seg1, seg2) ||
        isIntraContigBreakpoint(seg1, seg2, maxWithinReadDistance, maxReadPairInnerDistance, dict)
    ) {
      val ev = if (seg1.origin.isInterRead(seg2.origin)) EvidenceType.ReadPair else EvidenceType.SplitRead
      Some(BreakpointEvidence(from=seg1, into=seg2, evidence=ev))
    }
    else {
      None
    }
  }

  /** Determines if two segments are evidence of a breakpoint joining two different contigs.
   *
   * @param seg1 the first alignment segment
   * @param seg2 the second alignment segment
   */
  def isInterContigBreakpoint(seg1: AlignedSegment, seg2: AlignedSegment): Boolean = {
    val r1 = seg1.range
    val r2 = seg2.range
    r1.refIndex != r2.refIndex
  }

  /** Determines if the two segments provide evidence of a breakpoint joining two different regions from
   * the same contig. If the contig is circular (i.e. labeled `TP:circular` in the `SQ` header), then
   * reads that span the origin are considered contiguous. Returns true if:
   *   - the two segments overlap (implying some kind of duplication) (note: overlapping reads will get a merged seg)
   *   - the strand of the two segments differ (implying an inversion or other rearrangement)
   *   - the second segment is before the first segment on the genome
   *   - the distance between the two segments is larger than the maximum allowed (likely a deletion)
   *
   * @param seg1 the first alignment segment
   * @param seg2 the second alignment segment
   * @param maxWithinReadDistance the maximum distance between segments if they are from the same read
   * @param maxBetweenReadDistance the maximum distance between segments if they are from different reads
   * @param dict the sequence dictionary to use for determining if a contig is circular
   */
  def isIntraContigBreakpoint(seg1: AlignedSegment,
                              seg2: AlignedSegment,
                              maxWithinReadDistance: Int,
                              maxBetweenReadDistance: Int,
                              dict: SequenceDictionary): Boolean = {
    require(seg1.range.refIndex == seg2.range.refIndex)
    
    // The way aligned segments are generated for a template, if we have all the reads in the expected orientation
    // the segments should all come out on the same strand. Therefore any difference in strand is odd.
    val positiveStrand = seg1.positiveStrand
    positiveStrand != seg2.positiveStrand || {
      // Otherwise, any segment that "moves backwards" down the genome is odd, as genome position and read position 
      // should increase together (unless the contig is circular).
      val contig = dict(seg1.range.refIndex)
      val isCircular = contig.topology.contains(Topology.Circular)
      (!isCircular && (
        (positiveStrand && seg2.range.start < seg1.range.end) ||
        (!positiveStrand && seg1.range.start < seg2.range.end)
      )) || {
        // If the contig is circular and the segments span the origin, treat them as contiguous when
        // calculating the distance between them.
        val innerDistance = if (isCircular && positiveStrand && seg2.range.end <= seg1.range.start) {
          require(seg1.range.end <= contig.length)
          (contig.length - seg1.range.end) + seg2.range.start
        }
        else if (isCircular && !positiveStrand && seg1.range.end <= seg2.range.start) {
          require(seg2.range.end <= contig.length)
          (contig.length - seg2.range.end) + seg1.range.start
        }
        else if (seg1.range.start <= seg2.range.start) {
          seg2.range.start - seg1.range.end
        }
        else {
          seg1.range.start - seg2.range.end
        }
        val maxDistance = if (seg1.origin.isInterRead(seg2.origin)) maxBetweenReadDistance else maxWithinReadDistance
        innerDistance > maxDistance
      }
    }
  }
}<|MERGE_RESOLUTION|>--- conflicted
+++ resolved
@@ -51,16 +51,11 @@
     |2. `<output-prefix>.bam`: a SAM/BAM file containing reads that contain SV breakpoint evidence annotated with SAM
     |  tag.
     |
-<<<<<<< HEAD
-    |The `be` SAM tag contains a comma-delimited list of breakpoints to which a given read belongs.  Each element is
+    |The `be` SAM tag contains a comma-delimited list of breakpoints to which a given alignment belongs.  Each element is
     |semi-colon delimited, with four fields:
-=======
-    |The `be` SAM tag contains a comma-delimited list of breakpoints to which a given alignment belongs.  Each element is
-    |a semi-colon delimited, with four fields:
->>>>>>> 6587c135
     |
     |1. The unique breakpoint identifier (same identifier found in the tab-delimited output).
-    |2. Either "left" or "right, corresponding to whether the read shows evidence of the genomic left or right side of 
+    |2. Either "left" or "right, corresponding to whether the read shows evidence of the genomic left or right side of
     |   the breakpoint as found in the breakpoint file (i.e. `left_pos` or `right_pos`).
     |3. Either "from" or "into", such that when traversing the breakpoint would read through "from" and then into
     |   "into" in the sequencing order of the read pair.  For a split-read alignment, the "from" contains the aligned
@@ -73,7 +68,7 @@
     |Therefore, if the template (alignments for a read pair) contain both types of evidence, then the `be` tag
     |will only be added to the split-read alignments (i.e. the primary and supplementary alignments of the read
     |in the pair that has split-read evidence), and will not be found in the mate's alignment.
-    | 
+    |
     |## Example output
     |
     |The following shows two breakpoints:
@@ -159,7 +154,7 @@
           maxReadPairInnerDistance = maxReadPairInnerDistance,
           minUniqueBasesToAdd      = minUniqueBasesToAdd,
           slop                     = slop,
-          dict                     = source.dict, 
+          dict                     = source.dict,
         )
 
         val filteredEvidences = targets match {
@@ -399,12 +394,12 @@
                               maxBetweenReadDistance: Int,
                               dict: SequenceDictionary): Boolean = {
     require(seg1.range.refIndex == seg2.range.refIndex)
-    
+
     // The way aligned segments are generated for a template, if we have all the reads in the expected orientation
     // the segments should all come out on the same strand. Therefore any difference in strand is odd.
     val positiveStrand = seg1.positiveStrand
     positiveStrand != seg2.positiveStrand || {
-      // Otherwise, any segment that "moves backwards" down the genome is odd, as genome position and read position 
+      // Otherwise, any segment that "moves backwards" down the genome is odd, as genome position and read position
       // should increase together (unless the contig is circular).
       val contig = dict(seg1.range.refIndex)
       val isCircular = contig.topology.contains(Topology.Circular)
