--- conflicted
+++ resolved
@@ -7,16 +7,10 @@
 
 import java.nio.file.{Files, Path}
 
-import java.nio.file.{Files, Path}
-
 /** Base class for unit tests. */
-<<<<<<< HEAD
-class UnitSpec extends FlatSpec with Matchers with OptionValues {
-=======
 trait UnitSpec extends AnyFlatSpec with Matchers with OptionValues {
   // Turn down HTSJDK logging
   htsjdk.samtools.util.Log.setGlobalLogLevel(htsjdk.samtools.util.Log.LogLevel.WARNING)
->>>>>>> a7654101
 
   /** Creates a new temp file for use in testing that will be deleted when the VM exits. */
   protected def makeTempFile(prefix: String, suffix: String) : Path = {
@@ -25,9 +19,6 @@
     path
   }
 
-<<<<<<< HEAD
-=======
   /** Reads all the records from a SAM or BAM file into an indexed seq. */
   protected def readBamRecs(bam: PathToBam): IndexedSeq[SamRecord] = SamSource(bam).toIndexedSeq
->>>>>>> a7654101
 }